# -*- coding: utf-8 -*-
# File: dd.py

# Copyright 2021 Dr. Janis Meyer. All rights reserved.
#
# Licensed under the Apache License, Version 2.0 (the "License");
# you may not use this file except in compliance with the License.
# You may obtain a copy of the License at
#
#     http://www.apache.org/licenses/LICENSE-2.0
#
# Unless required by applicable law or agreed to in writing, software
# distributed under the License is distributed on an "AS IS" BASIS,
# WITHOUT WARRANTIES OR CONDITIONS OF ANY KIND, either express or implied.
# See the License for the specific language governing permissions and
# limitations under the License.

"""
Module for **deep**doctection analyzer.

-factory build_analyzer for a given config

-user factory with a reduced config setting
"""

from ..pipe.testservice import TestService
from ..pipe.acroform import AcroFormParsingService

import ast
import os
from os import environ
from shutil import copyfile
from typing import List, Optional, Union

from ..extern.base import ObjectDetector
from ..extern.doctrocr import DoctrTextlineDetector, DoctrTextRecognizer
from ..extern.model import ModelCatalog, ModelDownloadManager
from ..extern.pdftext import PdfPlumberTextDetector
from ..extern.tessocr import TesseractOcrDetector
from ..extern.texocr import TextractOcrDetector
from ..pipe.base import PipelineComponent
from ..pipe.cell import DetectResultGenerator, SubImageLayoutService
from ..pipe.common import AnnotationNmsService, MatchingService, PageParsingService
from ..pipe.doctectionpipe import DoctectionPipe
from ..pipe.layout import ImageLayoutService
from ..pipe.order import TextOrderService
from ..pipe.refine import TableSegmentationRefinementService
from ..pipe.segment import PubtablesSegmentationService, TableSegmentationService
from ..pipe.text import TextExtractionService
from ..pipe.text_refine import TextRefinementService
from ..utils.detection_types import Pathlike
from ..utils.env_info import get_device
from ..utils.file_utils import (
    boto3_available,
    detectron2_available,
    pytorch_available,
    tensorpack_available,
    tf_available,
)
from ..utils.fs import get_configs_dir_path, get_package_path, mkdir_p
from ..utils.logger import LoggingRecord, logger
from ..utils.metacfg import AttrDict, set_config_by_yaml
from ..utils.settings import CellType, LayoutType
from ..utils.transform import PadTransform

if tf_available() and tensorpack_available():
    from ..extern.tp.tfutils import disable_tp_layer_logging
    from ..extern.tpdetect import TPFrcnnDetector

if pytorch_available():
    from ..extern.d2detect import D2FrcnnDetector, D2FrcnnTracingDetector
    from ..extern.hfdetr import HFDetrDerivedDetector

if boto3_available():
    from botocore.config import Config  # type: ignore


__all__ = [
    "maybe_copy_config_to_cache",
    "config_sanity_checks",
    "build_detector",
    "build_padder",
    "build_service",
    "build_sub_image_service",
    "build_ocr",
    "build_doctr_word",
    "get_dd_analyzer",
    "build_analyzer",
]

_DD_ONE = "deepdoctection/configs/conf_dd_one.yaml"
_TESSERACT = "deepdoctection/configs/conf_tesseract.yaml"


def maybe_copy_config_to_cache(
    package_path: Pathlike, configs_dir_path: Pathlike, file_name: str, force_copy: bool = True
) -> str:
    """
    Initial copying of various files
    :param package_path: base path to directory of source file `file_name`
    :param configs_dir_path: base path to target directory
    :param file_name: file to copy
    :param force_copy: If file is already in target directory, will re-copy the file

    :return: path to the copied file_name
    """

    absolute_path_source = os.path.join(package_path, file_name)
    absolute_path = os.path.join(configs_dir_path, os.path.join("dd", os.path.split(file_name)[1]))
    mkdir_p(os.path.split(absolute_path)[0])
    if not os.path.isfile(absolute_path) or force_copy:
        copyfile(absolute_path_source, absolute_path)
    return absolute_path


def config_sanity_checks(cfg: AttrDict) -> None:
    """Some config sanity checks"""
    
    if cfg.USE_PDF_MINER and cfg.USE_OCR and cfg.OCR.USE_DOCTR:
        raise ValueError("Configuration USE_PDF_MINER= True and USE_OCR=True and USE_DOCTR=True is not allowed")
    if cfg.USE_OCR:
        if cfg.OCR.USE_TESSERACT + cfg.OCR.USE_DOCTR + cfg.OCR.USE_TEXTRACT != 1:
            raise ValueError(
                "Choose either OCR.USE_TESSERACT=True or OCR.USE_DOCTR=True or OCR.USE_TEXTRACT=True "
                "and set the other two to False. Only one OCR system can be activated."
            )

def build_detector(
    cfg: AttrDict, mode: str
) -> Union["D2FrcnnDetector", "TPFrcnnDetector", "HFDetrDerivedDetector", "D2FrcnnTracingDetector"]:
    """Building a D2-Detector, a TP-Detector as Detr-Detector or a D2-Torch Tracing Detector according to
    the config

    :param cfg: Config
    :param mode: either `LAYOUT`,`CELL` or `ITEM`
    """
    weights = (
        getattr(cfg.TF, mode).WEIGHTS
        if cfg.LIB == "TF"
        else (getattr(cfg.PT, mode).WEIGHTS if detectron2_available() else getattr(cfg.PT, mode).WEIGHTS_TS)
    )
    filter_categories = (
        getattr(getattr(cfg.TF, mode), "FILTER") if cfg.LIB == "TF" else getattr(getattr(cfg.PT, mode), "FILTER")
    )
    config_path = ModelCatalog.get_full_path_configs(weights)
    weights_path = ModelDownloadManager.maybe_download_weights_and_configs(weights)
    profile = ModelCatalog.get_profile(weights)
    categories = profile.categories
    assert categories is not None
    if profile.model_wrapper in ("TPFrcnnDetector",):
        return TPFrcnnDetector(config_path, weights_path, categories, filter_categories=filter_categories)
    if profile.model_wrapper in ("D2FrcnnDetector",):
        return D2FrcnnDetector(
            config_path, weights_path, categories, device=cfg.DEVICE, filter_categories=filter_categories
        )
    if profile.model_wrapper in ("D2FrcnnTracingDetector",):
        return D2FrcnnTracingDetector(config_path, weights_path, categories, filter_categories=filter_categories)
    if profile.model_wrapper in ("HFDetrDerivedDetector",):
        preprocessor_config = ModelCatalog.get_full_path_preprocessor_configs(weights)
        return HFDetrDerivedDetector(
            config_path,
            weights_path,
            preprocessor_config,
            categories,
            device=cfg.DEVICE,
            filter_categories=filter_categories,
        )
    raise TypeError(
        f"You have chosen profile.model_wrapper: {profile.model_wrapper} which is not allowed. Please check "
        f"compatability with your deep learning framework"
    )


def build_padder(cfg: AttrDict, mode: str) -> PadTransform:
    """Building a padder according to the config

    :param cfg: Config
    :param mode: either `LAYOUT`,`CELL` or `ITEM`
    :return `PadTransform` instance
    """
    top, right, bottom, left = (
        getattr(cfg.PT, mode).PAD.TOP,
        getattr(cfg.PT, mode).PAD.RIGHT,
        getattr(cfg.PT, mode).PAD.BOTTOM,
        getattr(cfg.PT, mode).PAD.LEFT,
    )
    return PadTransform(top=top, right=right, bottom=bottom, left=left)


def build_service(detector: ObjectDetector, cfg: AttrDict, mode: str) -> ImageLayoutService:
    """Building a layout service with a given detector

    :param detector: will be passed to the `ImageLayoutService`
    :param cfg: Configuration
    :param mode: either `LAYOUT`,`CELL` or `ITEM`
    :return `ImageLayoutService` instance
    """
    padder = None
    if detector.__class__.__name__ in ("HFDetrDerivedDetector",):
        padder = build_padder(cfg, mode)
    return ImageLayoutService(detector, to_image=True, crop_image=True, padder=padder)


def build_sub_image_service(detector: ObjectDetector, cfg: AttrDict, mode: str) -> SubImageLayoutService:
    """
    Building a sub image layout service with a given detector

    :param detector: will be passed to the `SubImageLayoutService`
    :param cfg: Configuration
    :param mode: either `LAYOUT`,`CELL` or `ITEM`
    :return: `SubImageLayoutService` instance
    """
    exclude_category_ids = []
    padder = None
    if mode == "ITEM":
        if detector.__class__.__name__ in ("HFDetrDerivedDetector",):
            exclude_category_ids.extend(["1", "3", "4", "5", "6"])
            padder = build_padder(cfg, mode)
    detect_result_generator = DetectResultGenerator(detector.categories, exclude_category_ids=exclude_category_ids)
    return SubImageLayoutService(
        detector, [LayoutType.table, LayoutType.table_rotated], None, detect_result_generator, padder
    )


def build_ocr(cfg: AttrDict) -> Union[TesseractOcrDetector, DoctrTextRecognizer, TextractOcrDetector]:
    """
    Building OCR predictor
    :param cfg: Config
    """
    if cfg.OCR.USE_TESSERACT:
        ocr_config_path = get_configs_dir_path() / cfg.OCR.CONFIG.TESSERACT
        return TesseractOcrDetector(
            ocr_config_path, config_overwrite=[f"LANGUAGES={cfg.LANGUAGE}"] if cfg.LANGUAGE is not None else None
        )
    if cfg.OCR.USE_DOCTR:
        weights = cfg.OCR.WEIGHTS.DOCTR_RECOGNITION.TF if cfg.LIB == "TF" else cfg.OCR.WEIGHTS.DOCTR_RECOGNITION.PT
        weights_path = ModelDownloadManager.maybe_download_weights_and_configs(weights)
        profile = ModelCatalog.get_profile(weights)
        # get_full_path_configs will complete the path even if the model is not registered
        config_path = ModelCatalog.get_full_path_configs(weights) if profile.config is not None else None
        if profile.architecture is None:
            raise ValueError("model profile.architecture must be specified")
        return DoctrTextRecognizer(
            profile.architecture, weights_path, cfg.DEVICE, lib=cfg.LIB, path_config_json=config_path
        )
    if cfg.OCR.USE_TEXTRACT:
        credentials_kwargs = {
            "aws_access_key_id": environ.get("ACCESS_KEY"),
            "aws_secret_access_key": environ.get("SECRET_KEY"),
            "config": Config(region_name=environ.get("REGION")),
        }
        return TextractOcrDetector(**credentials_kwargs)
    raise ValueError("You have set USE_OCR=True but any of USE_TESSERACT, USE_DOCTR, USE_TEXTRACT is set to False")


def build_doctr_word(cfg: AttrDict) -> DoctrTextlineDetector:
    """Building `DoctrTextlineDetector` instance"""
    weights = cfg.OCR.WEIGHTS.DOCTR_WORD.TF if cfg.LIB == "TF" else cfg.OCR.WEIGHTS.DOCTR_WORD.PT
    weights_path = ModelDownloadManager.maybe_download_weights_and_configs(weights)
    profile = ModelCatalog.get_profile(weights)
    if profile.architecture is None:
        raise ValueError("model profile.architecture must be specified")
    if profile.categories is None:
        raise ValueError("model profile.categories must be specified")
    return DoctrTextlineDetector(profile.architecture, weights_path, profile.categories, cfg.DEVICE, lib=cfg.LIB)


def build_analyzer(cfg: AttrDict) -> DoctectionPipe:
    """
    Builds the analyzer with a given config

    :param cfg: A configuration
    :return: Analyzer pipeline
    """
    pipe_component_list: List[PipelineComponent] = []
    """
    if cfg.USE_LAYOUT:
        d_layout = build_detector(cfg, "LAYOUT")
        layout = build_service(d_layout, cfg, "LAYOUT")
        pipe_component_list.append(layout)

    # setup layout nms service
    if cfg.LAYOUT_NMS_PAIRS.COMBINATIONS and cfg.USE_LAYOUT:
        if not detectron2_available() and cfg.LIB == "PT":
            raise ModuleNotFoundError("LAYOUT_NMS_PAIRS is only available for detectron2")
        if not isinstance(cfg.LAYOUT_NMS_PAIRS.COMBINATIONS, list) and not isinstance(
            cfg.LAYOUT_NMS_PAIRS.COMBINATIONS[0], list
        ):
            raise ValueError("LAYOUT_NMS_PAIRS mus be a list of lists")
        layout_nms_serivce = AnnotationNmsService(
            cfg.LAYOUT_NMS_PAIRS.COMBINATIONS, cfg.LAYOUT_NMS_PAIRS.THRESHOLDS, cfg.LAYOUT_NMS_PAIRS.PRIORITY
        )
        pipe_component_list.append(layout_nms_serivce)

    # setup tables service
    if cfg.USE_TABLE_SEGMENTATION:
        d_item = build_detector(cfg, "ITEM")
        item = build_sub_image_service(d_item, cfg, "ITEM")
        pipe_component_list.append(item)

        if d_item.__class__.__name__ not in ("HFDetrDerivedDetector",):
            d_cell = build_detector(cfg, "CELL")
            cell = build_sub_image_service(d_cell, cfg, "CELL")
            pipe_component_list.append(cell)

        if d_item.__class__.__name__ in ("HFDetrDerivedDetector",):
            pubtables = PubtablesSegmentationService(
                cfg.SEGMENTATION.ASSIGNMENT_RULE,
                cfg.SEGMENTATION.THRESHOLD_ROWS,
                cfg.SEGMENTATION.THRESHOLD_COLS,
                cfg.SEGMENTATION.FULL_TABLE_TILING,
                cfg.SEGMENTATION.REMOVE_IOU_THRESHOLD_ROWS,
                cfg.SEGMENTATION.REMOVE_IOU_THRESHOLD_COLS,
                cfg.SEGMENTATION.CELL_CATEGORY_ID,
                LayoutType.table,
                [
                    CellType.spanning,
                    CellType.row_header,
                    CellType.column_header,
                    CellType.projected_row_header,
                    LayoutType.cell,
                ],
                [
                    CellType.spanning,
                    CellType.row_header,
                    CellType.column_header,
                    CellType.projected_row_header,
                ],
                [LayoutType.row, LayoutType.column],
                [CellType.row_number, CellType.column_number],
                stretch_rule=cfg.SEGMENTATION.STRETCH_RULE,
            )
            pipe_component_list.append(pubtables)
        else:
            table_segmentation = TableSegmentationService(
                cfg.SEGMENTATION.ASSIGNMENT_RULE,
                cfg.SEGMENTATION.THRESHOLD_ROWS,
                cfg.SEGMENTATION.THRESHOLD_COLS,
                cfg.SEGMENTATION.FULL_TABLE_TILING,
                cfg.SEGMENTATION.REMOVE_IOU_THRESHOLD_ROWS,
                cfg.SEGMENTATION.REMOVE_IOU_THRESHOLD_COLS,
                LayoutType.table,
                [CellType.header, CellType.body, LayoutType.cell],
                [LayoutType.row, LayoutType.column],
                [CellType.row_number, CellType.column_number],
                cfg.SEGMENTATION.STRETCH_RULE,
            )
            pipe_component_list.append(table_segmentation)

            if cfg.USE_TABLE_REFINEMENT:
                table_segmentation_refinement = TableSegmentationRefinementService()
                pipe_component_list.append(table_segmentation_refinement)

    if cfg.USE_PDF_MINER:
        pdf_text = PdfPlumberTextDetector()
        d_text = TextExtractionService(pdf_text)
        pipe_component_list.append(d_text)

    # setup ocr
    if cfg.USE_OCR:
        # the extra mile for DocTr
        if cfg.OCR.USE_DOCTR:
            d_word = build_doctr_word(cfg)
            word = ImageLayoutService(d_word, to_image=True, crop_image=True, skip_if_layout_extracted=True)
            pipe_component_list.append(word)

        ocr = build_ocr(cfg)
        skip_if_text_extracted = cfg.USE_PDF_MINER
        extract_from_roi = LayoutType.word if cfg.OCR.USE_DOCTR else None
        text = TextExtractionService(
            ocr, skip_if_text_extracted=skip_if_text_extracted, extract_from_roi=extract_from_roi
        )
        pipe_component_list.append(text)

    if cfg.USE_PDF_MINER or cfg.USE_OCR:
        match = MatchingService(
            parent_categories=cfg.WORD_MATCHING.PARENTAL_CATEGORIES,
            child_categories=LayoutType.word,
            matching_rule=cfg.WORD_MATCHING.RULE,
            threshold=cfg.WORD_MATCHING.THRESHOLD,
            max_parent_only=cfg.WORD_MATCHING.MAX_PARENT_ONLY,
        )
        pipe_component_list.append(match)

        order = TextOrderService(
            text_container=LayoutType.word,
            text_block_categories=cfg.TEXT_ORDERING.TEXT_BLOCK_CATEGORIES,
            floating_text_block_categories=cfg.TEXT_ORDERING.FLOATING_TEXT_BLOCK_CATEGORIES,
            include_residual_text_container=cfg.TEXT_ORDERING.INCLUDE_RESIDUAL_TEXT_CONTAINER,
            starting_point_tolerance=cfg.TEXT_ORDERING.STARTING_POINT_TOLERANCE,
            broken_line_tolerance=cfg.TEXT_ORDERING.BROKEN_LINE_TOLERANCE,
            height_tolerance=cfg.TEXT_ORDERING.HEIGHT_TOLERANCE,
            paragraph_break=cfg.TEXT_ORDERING.PARAGRAPH_BREAK,
        )
        pipe_component_list.append(order)
<<<<<<< HEAD
                
        # Text Refinement Service 
        if cfg.USE_TEXT_REFINEMENT:
            categories_to_refine = [LayoutType.text, LayoutType.title] 
            text_refine = TextRefinementService(
                use_spellcheck_refinement=cfg.TEXT_REFINEMENT.USE_SPELLCHECKER_REFINEMENT,
                use_nlp_refinement=cfg.TEXT_REFINEMENT.USE_NLP_REFINEMENT,
                text_refinement_threshold=cfg.TEXT_REFINEMENT.TEXT_REFINEMENT_THRESHOLD,
                nlp_refinement_model_name=cfg.TEXT_REFINEMENT.NLP_REFINEMENT.MLM_MODEL, # TODO: Add support for custom models
                categories_to_refine=categories_to_refine) 
            
            pipe_component_list.append(text_refine)
=======
    """
    pipe_component_list.append(TestService())
>>>>>>> 7eec9333

    page_parsing_service = PageParsingService(
        text_container=LayoutType.word,
        floating_text_block_categories=cfg.TEXT_ORDERING.FLOATING_TEXT_BLOCK_CATEGORIES,
        include_residual_text_container=cfg.TEXT_ORDERING.INCLUDE_RESIDUAL_TEXT_CONTAINER,
    )

    pipe = DoctectionPipe(pipeline_component_list=pipe_component_list, page_parsing_service=page_parsing_service)

    return pipe


def get_dd_analyzer(
    reset_config_file: bool = False,
    config_overwrite: Optional[List[str]] = None,
    path_config_file: Optional[Pathlike] = None,
) -> DoctectionPipe:
    """
    Factory function for creating the built-in **deep**doctection analyzer.

    The Standard Analyzer is a pipeline that comprises the following analysis components:

    - Document layout analysis

    - Table segmentation

    - Text extraction/OCR

    - Reading order

    We refer to the various notebooks and docs for running an analyzer and changing the configs.

    :param reset_config_file: This will copy the `.yaml` file with default variables to the `.cache` and therefore
                              resetting all configurations if set to `True`.
    :param config_overwrite: Passing a list of string arguments and values to overwrite the `.yaml` configuration with
                             highest priority, e.g. ["USE_TABLE_SEGMENTATION=False",
                                                     "USE_OCR=False",
                                                     "TF.LAYOUT.WEIGHTS=my_fancy_pytorch_model"]
    :param path_config_file: Path to a custom config file. Can be outside of the .cache directory.
    :return: A DoctectionPipe instance with given configs
    """
    config_overwrite = [] if config_overwrite is None else config_overwrite
    lib = "TF" if ast.literal_eval(os.environ.get("USE_TENSORFLOW", "False")) else "PT"
    device = get_device(False)
    dd_one_config_path = maybe_copy_config_to_cache(
        get_package_path(), get_configs_dir_path(), _DD_ONE, reset_config_file
    )
    maybe_copy_config_to_cache(get_package_path(), get_configs_dir_path(), _TESSERACT)

    # Set up of the configuration and logging
    cfg = set_config_by_yaml(dd_one_config_path if not path_config_file else path_config_file)

    cfg.freeze(freezed=False)
    cfg.LANGUAGE = None
    cfg.LIB = lib
    cfg.DEVICE = device
    cfg.freeze()

    if config_overwrite:
        cfg.update_args(config_overwrite)

    config_sanity_checks(cfg)
    logger.info(LoggingRecord(f"Config: \n {str(cfg)}", cfg.to_dict()))  # type: ignore

    # will silent all TP logging while building the tower
    if tensorpack_available():
        disable_tp_layer_logging()

    return build_analyzer(cfg)<|MERGE_RESOLUTION|>--- conflicted
+++ resolved
@@ -273,7 +273,6 @@
     :return: Analyzer pipeline
     """
     pipe_component_list: List[PipelineComponent] = []
-    """
     if cfg.USE_LAYOUT:
         d_layout = build_detector(cfg, "LAYOUT")
         layout = build_service(d_layout, cfg, "LAYOUT")
@@ -393,7 +392,6 @@
             paragraph_break=cfg.TEXT_ORDERING.PARAGRAPH_BREAK,
         )
         pipe_component_list.append(order)
-<<<<<<< HEAD
                 
         # Text Refinement Service 
         if cfg.USE_TEXT_REFINEMENT:
@@ -406,10 +404,6 @@
                 categories_to_refine=categories_to_refine) 
             
             pipe_component_list.append(text_refine)
-=======
-    """
-    pipe_component_list.append(TestService())
->>>>>>> 7eec9333
 
     page_parsing_service = PageParsingService(
         text_container=LayoutType.word,
